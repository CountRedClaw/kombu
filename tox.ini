[tox]
envlist =
    {pypy3,3.6,3.7-{linux,windows},3.8{linux,windows}}-unit
    {pypy3,3.6,3.7-{linux,windows},3.8{linux,windows}}-integration-py-amqp
    {pypy3,3.6,3.7-{linux,windows},3.8{linux,windows}}-integration-redis
    flake8
    flakeplus
    apicheck
    pydocstyle

requires = tox-docker

[testenv]
sitepackages = False
setenv = C_DEBUG_TEST = 1
passenv =
  DISTUTILS_USE_SDK
deps=
    -r{toxinidir}/requirements/dev.txt
    apicheck,pypy3,3.6,3.7-linux,3.7-windows,3.8-linux,3.8-windows: -r{toxinidir}/requirements/default.txt
    apicheck,pypy3,3.6,3.7-linux,3.7-windows,3.8-linux,3.8-windows: -r{toxinidir}/requirements/test.txt
    apicheck,pypy3,3.6,3.7-linux,3.8-linux: -r{toxinidir}/requirements/test-ci.txt
    3.7-windows: -r{toxinidir}/requirements/test-ci-windows.txt
    apicheck,linkcheck: -r{toxinidir}/requirements/docs.txt
    flake8,flakeplus,pydocstyle: -r{toxinidir}/requirements/pkgutils.txt

commands =
    unit: python -bb -m pytest -rxs -xv --cov=kombu --cov-report=xml --no-cov-on-fail {posargs}
    integration-py-amqp: py.test -xv -E py-amqp t/integration {posargs:-n2}
    integration-redis: py.test -xv -E redis t/integration {posargs:-n2}

basepython =
<<<<<<< HEAD
    flake8,linkcheck,cov: python3.8
=======
    2.7,flakeplus: python2.7
>>>>>>> 92b8c327
    3.5: python3.5
    3.6,apicheck,pydocstyle: python3.8
    3.7: python3.7
<<<<<<< HEAD
    3.8: python3.8
    pypy3: pypy
=======
    3.8,flake8,linkcheck,cov: python3.8
    pypy,pypy3: pypy
>>>>>>> 92b8c327

install_command = python -m pip --disable-pip-version-check install {opts} {packages}

docker =
    integration-py-amqp: rabbitmq:alpine
    integration-redis: redis:alpine

dockerenv =
    PYAMQP_INTEGRATION_INSTANCE=1
    RABBITMQ_SERVER_ADDITIONAL_ERL_ARGS=-rabbit tcp_listeners [5672]

[docker:rabbitmq:alpine]
ports = 5672:5672/tcp
healthcheck_cmd = /bin/bash -c 'rabbitmq-diagnostics ping -q'
healthcheck_interval = 10
healthcheck_timeout = 10
healthcheck_retries = 30
healthcheck_start_period = 5

[docker:redis:alpine]
ports = 6379:6379/tcp
healthcheck_cmd = /bin/sh -c 'redis-cli ping'
healthcheck_interval = 10
healthcheck_timeout = 10
healthcheck_retries = 30
healthcheck_start_period = 5

[testenv:apicheck]
commands = pip install -U -r{toxinidir}/requirements/dev.txt
    sphinx-build -j2 -b apicheck -d {envtmpdir}/doctrees docs docs/_build/apicheck

[testenv:linkcheck]
commands = pip install -U -r{toxinidir}/requirements/dev.txt
    sphinx-build -j2 -W -b linkcheck -d {envtmpdir}/doctrees docs docs/_build/linkcheck

[testenv:flake8]
commands =
    flake8 -j2 {toxinidir}/kombu {toxinidir}/t

[testenv:pydocstyle]
commands =
    pydocstyle {toxinidir}/kombu<|MERGE_RESOLUTION|>--- conflicted
+++ resolved
@@ -30,21 +30,11 @@
     integration-redis: py.test -xv -E redis t/integration {posargs:-n2}
 
 basepython =
-<<<<<<< HEAD
-    flake8,linkcheck,cov: python3.8
-=======
-    2.7,flakeplus: python2.7
->>>>>>> 92b8c327
     3.5: python3.5
-    3.6,apicheck,pydocstyle: python3.8
+    3.6: python3.6
     3.7: python3.7
-<<<<<<< HEAD
-    3.8: python3.8
+    3.8,apicheck,pydocstyle,flake8,linkcheck,cov: python3.8
     pypy3: pypy
-=======
-    3.8,flake8,linkcheck,cov: python3.8
-    pypy,pypy3: pypy
->>>>>>> 92b8c327
 
 install_command = python -m pip --disable-pip-version-check install {opts} {packages}
 
