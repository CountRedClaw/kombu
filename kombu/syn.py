<<<<<<< HEAD
"""
kombu.syn
=========

"""
=======
"""Detect gevent/eventlet environment."""
from __future__ import absolute_import, unicode_literals
>>>>>>> e1f55287

import sys

__all__ = ['detect_environment']

_environment = None


def blocking(fun, *args, **kwargs):
    return fun(*args, **kwargs)


def select_blocking_method(type):
    ...


def _detect_environment():
    # ## -eventlet-
    if 'eventlet' in sys.modules:
        try:
            from eventlet.patcher import is_monkey_patched as is_eventlet
            import socket

            if is_eventlet(socket):
                return 'eventlet'
        except ImportError:
            pass

    # ## -gevent-
    if 'gevent' in sys.modules:
        try:
            from gevent import socket as _gsocket
            import socket

            if socket.socket is _gsocket.socket:
                return 'gevent'
        except ImportError:
            pass

    return 'default'


def detect_environment():
    global _environment
    if _environment is None:
        _environment = _detect_environment()
    return _environment<|MERGE_RESOLUTION|>--- conflicted
+++ resolved
@@ -1,14 +1,4 @@
-<<<<<<< HEAD
-"""
-kombu.syn
-=========
-
-"""
-=======
 """Detect gevent/eventlet environment."""
-from __future__ import absolute_import, unicode_literals
->>>>>>> e1f55287
-
 import sys
 
 __all__ = ['detect_environment']
