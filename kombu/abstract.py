import amqp.abstract

from copy import copy
from typing import Any, Dict
from typing import Sequence, Tuple  # noqa

from .connection import maybe_channel
from .exceptions import NotBoundError
from .utils.functional import ChannelPromise

__all__ = ['Object', 'MaybeChannelBound']


def unpickle_dict(cls: Any, kwargs: Dict) -> Any:
    return cls(**kwargs)


def _any(v: Any) -> Any:
    return v


<<<<<<< HEAD
class Object:
    """Common base class supporting automatic kwargs->attributes handling,
    and cloning."""
    attrs = ()  # type: Sequence[Tuple[str, Any]]
=======
class Object(object):
    """Common base class.

    Supports automatic kwargs->attributes handling, and cloning.
    """

    attrs = ()
>>>>>>> 4a690cef

    def __init__(self, *args, **kwargs) -> None:
        for name, type_ in self.attrs:
            value = kwargs.get(name)
            if value is not None:
                setattr(self, name, (type_ or _any)(value))
            else:
                try:
                    getattr(self, name)
                except AttributeError:
                    setattr(self, name, None)

    def as_dict(self, recurse: bool=False) -> Dict:
        def f(obj: Any, type: Any) -> Any:
            if recurse and isinstance(obj, Object):
                return obj.as_dict(recurse=True)
            return type(obj) if type and obj is not None else obj
        return {
            attr: f(getattr(self, attr), type) for attr, type in self.attrs
        }

    def __reduce__(self) -> Any:
        return unpickle_dict, (self.__class__, self.as_dict())

    def __copy__(self) -> Any:
        return self.__class__(**self.as_dict())


class MaybeChannelBound(Object):
    """Mixin for classes that can be bound to an AMQP channel."""
<<<<<<< HEAD
    _channel = None    # type: amqp.abstract.Channel
    _is_bound = False  # type: bool
=======

    _channel = None
    _is_bound = False
>>>>>>> 4a690cef

    #: Defines whether maybe_declare can skip declaring this entity twice.
    can_cache_declaration = False

<<<<<<< HEAD
    def __call__(self, channel: amqp.abstract.Channel) -> 'MaybeChannelBound':
        """`self(channel) -> self.bind(channel)`"""
=======
    def __call__(self, channel):
        """`self(channel) -> self.bind(channel)`."""
>>>>>>> 4a690cef
        return self.bind(channel)

    def bind(self, channel: amqp.abstract.Channel) -> 'MaybeChannelBound':
        """Create copy of the instance that is bound to a channel."""
        return copy(self).maybe_bind(channel)

    def maybe_bind(self,
                   channel: amqp.abstract.Channel) -> 'MaybeChannelBound':
        """Bind instance to channel if not already bound."""
        if not self.is_bound and channel:
            self._channel = maybe_channel(channel)
            self.when_bound()
            self._is_bound = True
        return self

    def revive(self, channel: amqp.abstract.Channel) -> None:
        """Revive channel after the connection has been re-established.

        Used by :meth:`~kombu.Connection.ensure`.

        """
        if self.is_bound:
            self._channel = channel
            self.when_bound()

    def when_bound(self) -> None:
        """Callback called when the class is bound."""
        ...

    def __repr__(self) -> str:
        return self._repr_entity(type(self).__name__)

    def _repr_entity(self, item: str='') -> str:
        item = item or type(self).__name__
        if self.is_bound:
            return '<{0} bound to chan:{1}>'.format(
                item or type(self).__name__, self.channel.channel_id)
        return '<unbound {0}>'.format(item)

    @property
    def is_bound(self) -> bool:
        """Flag set if the channel is bound."""
        return self._is_bound and self._channel is not None

    @property
    def channel(self) -> amqp.abstract.Channel:
        """Current channel if the object is bound."""
        channel = self._channel
        if channel is None:
            raise NotBoundError(
                "Can't call method on {0} not bound to a channel".format(
                    type(self).__name__))
        if isinstance(channel, ChannelPromise):
            channel = self._channel = channel()
        return channel<|MERGE_RESOLUTION|>--- conflicted
+++ resolved
@@ -19,20 +19,12 @@
     return v
 
 
-<<<<<<< HEAD
 class Object:
-    """Common base class supporting automatic kwargs->attributes handling,
-    and cloning."""
-    attrs = ()  # type: Sequence[Tuple[str, Any]]
-=======
-class Object(object):
     """Common base class.
 
     Supports automatic kwargs->attributes handling, and cloning.
     """
-
-    attrs = ()
->>>>>>> 4a690cef
+    attrs = ()  # type: Sequence[Tuple[str, Any]]
 
     def __init__(self, *args, **kwargs) -> None:
         for name, type_ in self.attrs:
@@ -63,25 +55,15 @@
 
 class MaybeChannelBound(Object):
     """Mixin for classes that can be bound to an AMQP channel."""
-<<<<<<< HEAD
+
     _channel = None    # type: amqp.abstract.Channel
     _is_bound = False  # type: bool
-=======
-
-    _channel = None
-    _is_bound = False
->>>>>>> 4a690cef
 
     #: Defines whether maybe_declare can skip declaring this entity twice.
     can_cache_declaration = False
 
-<<<<<<< HEAD
     def __call__(self, channel: amqp.abstract.Channel) -> 'MaybeChannelBound':
         """`self(channel) -> self.bind(channel)`"""
-=======
-    def __call__(self, channel):
-        """`self(channel) -> self.bind(channel)`."""
->>>>>>> 4a690cef
         return self.bind(channel)
 
     def bind(self, channel: amqp.abstract.Channel) -> 'MaybeChannelBound':
