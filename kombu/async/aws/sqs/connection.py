--- conflicted
+++ resolved
@@ -1,15 +1,8 @@
 # -*- coding: utf-8 -*-
-<<<<<<< HEAD
-=======
 """Amazon SQS Connection."""
-from __future__ import absolute_import, unicode_literals
->>>>>>> 4a690cef
-
 from vine import transform
-
 from kombu.async.aws.connection import AsyncAWSQueryConnection
 from kombu.async.aws.ext import RegionInfo
-
 from .ext import boto, Attributes, BatchResults, SQSConnection
 from .message import AsyncMessage
 from .queue import AsyncQueue
