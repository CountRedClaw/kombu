--- conflicted
+++ resolved
@@ -1,24 +1,10 @@
 # -*- coding: utf-8 -*-
-<<<<<<< HEAD
-"""
-kombu.mixins
-============
-
-Useful mixin classes.
-
-"""
-=======
 """Mixins."""
-from __future__ import absolute_import, unicode_literals
-
->>>>>>> 4a690cef
 import socket
-
 from contextlib import contextmanager
 from functools import partial
 from itertools import count
 from time import sleep
-
 from .common import ignore_errors
 from .messaging import Consumer, Producer
 from .log import get_logger
