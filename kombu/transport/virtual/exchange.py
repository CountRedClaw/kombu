--- conflicted
+++ resolved
@@ -9,15 +9,10 @@
 from kombu.utils.text import escape_regex
 
 
-<<<<<<< HEAD
 class ExchangeType:
-    """Implements the specifics for an exchange type.
-=======
-class ExchangeType(object):
     """Base class for exchanges.
 
     Implements the specifics for an exchange type.
->>>>>>> 4a690cef
 
     Arguments:
         channel (ChannelT): AMQ Channel.
