--- conflicted
+++ resolved
@@ -1,12 +1,5 @@
 """Built-in transports."""
-<<<<<<< HEAD
-from kombu.syn import _detect_environment
-=======
-from __future__ import absolute_import, unicode_literals
-
-from kombu.five import string_t
 from kombu.utils.compat import _detect_environment
->>>>>>> 4a690cef
 from kombu.utils.imports import symbol_by_name
 
 
@@ -45,9 +38,6 @@
 
 
 def resolve_transport(transport=None):
-<<<<<<< HEAD
-    if isinstance(transport, str):
-=======
     """Get transport by name.
 
     Arguments:
@@ -55,8 +45,7 @@
             an actual transport class, or the fully qualified
             path to a transport class, or the alias of a transport.
     """
-    if isinstance(transport, string_t):
->>>>>>> 4a690cef
+    if isinstance(transport, str):
         try:
             transport = TRANSPORT_ALIASES[transport]
         except KeyError:
